from .browser import Browser
from .dailySet import DailySet
from .login import Login
from .morePromotions import MorePromotions
from .punchCards import PunchCards
<<<<<<< HEAD
from .searches import Searches
from .utils import Utils
from .telegram import Telegram
=======
from .searches import Searches
>>>>>>> 6875d407
<|MERGE_RESOLUTION|>--- conflicted
+++ resolved
@@ -3,10 +3,4 @@
 from .login import Login
 from .morePromotions import MorePromotions
 from .punchCards import PunchCards
-<<<<<<< HEAD
-from .searches import Searches
-from .utils import Utils
-from .telegram import Telegram
-=======
-from .searches import Searches
->>>>>>> 6875d407
+from .searches import Searches