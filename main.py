import argparse
import json
import os
import random

import ipapi

from src import (
    DailySet,
    Login,
    MorePromotions,
    PunchCards,
    Searches,
    Utils,
    browserSetup,
)

POINTS_COUNTER = 0


def getCCodeLang() -> tuple:
    lang = "en"
    geo = "US"
    try:
        nfo = ipapi.location()
        if isinstance(nfo, dict):
            lang = nfo["languages"].split(",")[0].split("-")[0]
            geo = nfo["country"]
        return (lang, geo)
    except Exception:  # pylint: disable=broad-except
        return (lang, geo)


def prRed(prt):
    print(f"\033[91m{prt}\033[00m")


def prGreen(prt):
    print(f"\033[92m{prt}\033[00m")


def prPurple(prt):
    print(f"\033[95m{prt}\033[00m")


def prYellow(prt):
    print(f"\033[93m{prt}\033[00m")


if __name__ == "__main__":
    parser = argparse.ArgumentParser(description="Microsoft Rewards Farmer")
    parser.add_argument(
        "-v", "--visible", action="store_true", help="Optional: Visible browser"
    )
    parser.add_argument(
        "-l", "--lang", type=str, default=None, help="Optional: Language (ex: en)"
    )
    parser.add_argument(
        "-g", "--geo", type=str, default=None, help="Optional: Geolocation (ex: US)"
    )
    args = parser.parse_args()

    prRed(
        """
    ███╗   ███╗███████╗    ███████╗ █████╗ ██████╗ ███╗   ███╗███████╗██████╗
    ████╗ ████║██╔════╝    ██╔════╝██╔══██╗██╔══██╗████╗ ████║██╔════╝██╔══██╗
    ██╔████╔██║███████╗    █████╗  ███████║██████╔╝██╔████╔██║█████╗  ██████╔╝
    ██║╚██╔╝██║╚════██║    ██╔══╝  ██╔══██║██╔══██╗██║╚██╔╝██║██╔══╝  ██╔══██╗
    ██║ ╚═╝ ██║███████║    ██║     ██║  ██║██║  ██║██║ ╚═╝ ██║███████╗██║  ██║
    ╚═╝     ╚═╝╚══════╝    ╚═╝     ╚═╝  ╚═╝╚═╝  ╚═╝╚═╝     ╚═╝╚══════╝╚═╝  ╚═╝"""
    )
    prPurple("        by Charles Bel (@charlesbel)               version 3.0\n")

    headless = not args.visible

    LANG = args.lang
    GEO = args.geo
    if not LANG or not GEO:
        l, g = getCCodeLang()
        if not LANG:
            LANG = l
        if not GEO:
            GEO = g

    accountPath = os.path.dirname(os.path.abspath(__file__)) + "/accounts.json"
    try:
        with open(accountPath, "r", encoding="utf-8") as f:
            ACCOUNTS = json.load(f)
    except FileNotFoundError:
        with open(accountPath, "w", encoding="utf-8") as f:
            f.write(
                json.dumps(
                    [{"username": "Your Email", "password": "Your Password"}], indent=4
                )
            )
        prPurple(
            """
    [ACCOUNT] Accounts credential file "accounts.json" created.
    [ACCOUNT] Edit with your credentials and save, then press any key to continue...
        """
        )
        input()
        with open(accountPath, "r", encoding="utf-8") as f:
            ACCOUNTS = json.load(f)

    random.shuffle(ACCOUNTS)

    for account in ACCOUNTS:
        prYellow("********************" + account["username"] + "********************")
        browser = browserSetup(account["username"], headless, False, LANG)
        utils = Utils(browser)

        print("[LOGIN]", "Logging-in...")
        POINTS_COUNTER = Login(browser).login(account["username"], account["password"])
        prGreen("[LOGIN] Logged-in successfully !")
        startingPoints = POINTS_COUNTER
        prGreen(
            "[POINTS] You have " + str(POINTS_COUNTER) + " points on your account !"
        )

        utils.goHome()

        print("[DAILY SET]", "Trying to complete the Daily Set...")
        DailySet(browser).completeDailySet()
        prGreen("[DAILY SET] Completed the Daily Set successfully !")
        print("[PUNCH CARDS]", "Trying to complete the Punch Cards...")
        PunchCards(browser).completePunchCards()
        prGreen("[PUNCH CARDS] Completed the Punch Cards successfully !")
        print("[MORE PROMO]", "Trying to complete More Promotions...")
        MorePromotions(browser).completeMorePromotions()
        prGreen("[MORE PROMO] Completed More Promotions successfully !")
        remainingSearches, remainingSearchesM = utils.getRemainingSearches()
        if remainingSearches != 0:
            print("[BING]", "Starting Desktop and Edge Bing searches...")
            POINTS_COUNTER = Searches(browser, LANG, GEO).bingSearches(
                remainingSearches
            )
            prGreen("[BING] Finished Desktop and Edge Bing searches !")
        browser.quit()

        if remainingSearchesM != 0:
            browser = browserSetup(account["username"], headless, True, LANG)
            utils = Utils(browser)

            print("[LOGIN]", "Logging-in...")
            POINTS_COUNTER = Login(browser).login(
                account["username"], account["password"], True
            )
            print("[LOGIN]", "Logged-in successfully !")
            print("[BING]", "Starting Mobile Bing searches...")
            POINTS_COUNTER = Searches(browser, LANG, GEO).bingSearches(
                remainingSearchesM, True
            )
            prGreen("[BING] Finished Mobile Bing searches !")
            browser.quit()

        prGreen(
<<<<<<< HEAD
            f'[POINTS] You have earned {POINTS_COUNTER - startingPoints} points today !')
        prGreen(f'[POINTS] You are now at {POINTS_COUNTER} points !\n')
=======
            f"[POINTS] You have earned {POINTS_COUNTER - startingPoints} points today !"
        )
        prGreen(f"[POINTS] You are now at {POINTS_COUNTER} points !\n")
>>>>>>> f6f489ea
<|MERGE_RESOLUTION|>--- conflicted
+++ resolved
@@ -155,11 +155,6 @@
             browser.quit()
 
         prGreen(
-<<<<<<< HEAD
-            f'[POINTS] You have earned {POINTS_COUNTER - startingPoints} points today !')
-        prGreen(f'[POINTS] You are now at {POINTS_COUNTER} points !\n')
-=======
             f"[POINTS] You have earned {POINTS_COUNTER - startingPoints} points today !"
         )
-        prGreen(f"[POINTS] You are now at {POINTS_COUNTER} points !\n")
->>>>>>> f6f489ea
+        prGreen(f"[POINTS] You are now at {POINTS_COUNTER} points !\n")